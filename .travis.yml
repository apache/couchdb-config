language: erlang

otp_release:
  - 21.1
  - 20.3

env:
  - COUCHDB_BRANCH=main
  - COUCHDB_BRANCH=3.x

sudo: false

addons:
  apt:
    update: true
    packages:
      - libmozjs185-dev

before_install:
<<<<<<< HEAD
  - git clone --no-single-branch --depth 1 https://github.com/apache/couchdb
=======
  - sudo apt-get install -y curl python
  - curl -sO https://www.foundationdb.org/downloads/6.2.28/ubuntu/installers/foundationdb-clients_6.2.28-1_amd64.deb
  - sudo dpkg -i foundationdb-clients_6.2.28-1_amd64.deb
  - git clone --depth 1 https://github.com/apache/couchdb
>>>>>>> 9a0fdb95

before_script:
  - cd couchdb
  - git checkout origin/${COUCHDB_BRANCH}
  - ./configure --disable-docs --disable-fauxton
  - cp -r ../!(couchdb) ./src/config
  - make

script:
  - make eunit apps=config

cache: apt<|MERGE_RESOLUTION|>--- conflicted
+++ resolved
@@ -17,14 +17,11 @@
       - libmozjs185-dev
 
 before_install:
-<<<<<<< HEAD
-  - git clone --no-single-branch --depth 1 https://github.com/apache/couchdb
-=======
   - sudo apt-get install -y curl python
   - curl -sO https://www.foundationdb.org/downloads/6.2.28/ubuntu/installers/foundationdb-clients_6.2.28-1_amd64.deb
   - sudo dpkg -i foundationdb-clients_6.2.28-1_amd64.deb
-  - git clone --depth 1 https://github.com/apache/couchdb
->>>>>>> 9a0fdb95
+  - git clone --no-single-branch --depth 1 https://github.com/apache/couchdb
+
 
 before_script:
   - cd couchdb
